function h=vl_plotsiftdescriptor(d,f,varargin)
% VL_PLOTSIFTDESCRIPTOR   Plot SIFT descriptor
%   VL_PLOTSIFTDESCRIPTOR(D) plots the SIFT descriptors D, stored as
%   columns of the matrix D. D has the same format used by VL_SIFT().
%
%   VL_PLOTSIFTDESCRIPTOR(D,F) plots the SIFT descriptors warped to
%   the SIFT frames F, specified as columns of the matrix F. F has the
%   same format used by VL_SIFT().
%
%   H=VL_PLOTSIFTDESCRIPTOR(...) returns the handle H to the line drawing
%   representing the descriptors.
%
%   REMARK. By default, the function assumes descriptors with 4x4
%   spatial bins and 8 orientation bins (Lowe's default.)
%
%   The function supports the following options
%
%   NumSpatialBins [4]::
%     Number of spatial bins in each spatial direction.
%
%   NumOrientBins [8]::
%     Number of orientation bis.
%
%   Magnif [3.0]::
%     Magnification factor.
%
%   See also VL_HELP(), VL_SIFT(), VL_PLOTFRAME().

% AUTORIGHTS
% Copyright 2007 (c) Andrea Vedaldi and Brian Fulkerson
% 
% This file is part of VLFeat, available in the terms of the GNU
% General Public License version 2.

magnif = 3.0 ;
NBP    = 4 ;
NBO    = 8 ;
maxv   = 0 ;

if nargin > 1
  if ~ isnumeric(f)
    error('F must be a numeric type (use [] to leave it unspecified)') ;
  end
end

for k=1:2:length(varargin)
  opt=lower(varargin{k}) ;
  arg=varargin{k+1} ;
  switch opt
    case 'numspatialbins'
      NBP = arg ;
    case 'numorientbins'
      NBO = arg ;
    case 'magnif'
      magnif = arg ;
    case 'maxv'
      maxv = arg ;
    otherwise
      error(sprintf('Unknown option ''%s''', opt)) ;     
  end
end

% --------------------------------------------------------------------
%                                                  Check the arguments
% --------------------------------------------------------------------

if(size(d,1) ~= NBP*NBP*NBO)
  error('The number of rows of D does not match the geometry of the descriptor') ;
end

if nargin > 1
<<<<<<< HEAD
  if (~isempty(f) & size(f,1) < 2 | size(f,1) > 4)
    error('F should be a 2xK, 3xK, 4xK matrix or the empty matrix');
=======
  if size(f,1) == 3
    f = [f;zeros(1,size(f,2))] ;
  end
  if (~isempty(f) & size(f,1) ~= 4)
    error('F should be a 4xK or 3xK  matrix or the empty matrix');
>>>>>>> 6133307a
  end
  
  if size(f,1) == 2
    f = [f; 10 * ones(1, size(f,2)) ; 0 * zeros(1, size(f,2))] ;
  end
  
  if size(f,1) == 3
    f = [f; 0 * zeros(1, size(f,2))] ;
  end
  
  if(~isempty(f) & size(f,2) ~= size(d,2))
    error('D and F have incompatible dimension') ;    
  end
end

% Descriptors are often non-double numeric arrays
d = double(d) ;
K = size(d,2) ;

if nargin < 2 | isempty(f)
  f = repmat([0;0;1;0],1,K) ;
end

% --------------------------------------------------------------------
%                                                           Do the job
% --------------------------------------------------------------------

xall=[] ;
yall=[] ;

for k=1:K
  SBP = magnif * f(3,k) ;
  th=f(4,k) ;
  c=cos(th) ;
  s=sin(th) ;

  [x,y] = render_descr(d(:,k), NBP, NBO, maxv) ;
  xall = [xall SBP*(c*x-s*y)+f(1,k)] ;
  yall = [yall SBP*(s*x+c*y)+f(2,k)] ;
end

h=line(xall,yall) ;


% --------------------------------------------------------------------
function [x,y] = render_descr(d, BP, BO, maxv)
% --------------------------------------------------------------------

[x,y] = meshgrid(-BP/2:BP/2,-BP/2:BP/2) ;

% Rescale d so that the biggest peak fits inside the bin diagram
if maxv
    d = 0.4 * d / maxv ;
else
    d = 0.4 * d / max(d(:)+eps) ;
end

% We have BP*BP bins to plot. Here are the centers:
xc = x(1:end-1,1:end-1) + 0.5 ;
yc = y(1:end-1,1:end-1) + 0.5 ;

% We scramble the the centers to have the in row major order
% (descriptor convention).
xc = xc' ;
yc = yc' ;

% Each spatial bin contains a star with BO tips
xc = repmat(xc(:)',BO,1) ;
yc = repmat(yc(:)',BO,1) ;

% Do the stars 
th=linspace(0,2*pi,BO+1) ;
th=th(1:end-1) ;
xd = repmat(cos(th), 1, BP*BP) ;
yd = repmat(sin(th), 1, BP*BP) ;
xd = xd .* d(:)' ;
yd = yd .* d(:)' ;

% Re-arrange in sequential order the lines to draw
nans = NaN * ones(1,BP^2*BO) ;
x1 = xc(:)' ;
y1 = yc(:)' ;
x2 = x1 + xd ;
y2 = y1 + yd ;
xstars = [x1;x2;nans] ;
ystars = [y1;y2;nans] ;

% Horizontal lines of the grid
nans = NaN * ones(1,BP+1);
xh = [x(:,1)' ; x(:,end)' ; nans] ;
yh = [y(:,1)' ; y(:,end)' ; nans] ;

% Verical lines of the grid
xv = [x(1,:) ; x(end,:) ; nans] ;
yv = [y(1,:) ; y(end,:) ; nans] ;

x=[xstars(:)' xh(:)' xv(:)'] ;
y=[ystars(:)' yh(:)' yv(:)'] ;<|MERGE_RESOLUTION|>--- conflicted
+++ resolved
@@ -69,16 +69,8 @@
 end
 
 if nargin > 1
-<<<<<<< HEAD
   if (~isempty(f) & size(f,1) < 2 | size(f,1) > 4)
     error('F should be a 2xK, 3xK, 4xK matrix or the empty matrix');
-=======
-  if size(f,1) == 3
-    f = [f;zeros(1,size(f,2))] ;
-  end
-  if (~isempty(f) & size(f,1) ~= 4)
-    error('F should be a 4xK or 3xK  matrix or the empty matrix');
->>>>>>> 6133307a
   end
   
   if size(f,1) == 2
