--- conflicted
+++ resolved
@@ -71,11 +71,7 @@
 
   /* copy each datum to the buffer */
   {
-<<<<<<< HEAD
-    vl_uint8 * new_data = (vl_uint8 *) vl_malloc (sizeof(vl_uint8) * M * count);    
-=======
     vl_uint8 * new_data = vl_malloc (sizeof(vl_uint8) * M * count);
->>>>>>> 38a03e12
     count = 0;
     for (i = 0 ; i < N ; i ++)
       if (ids[i] == id)
@@ -112,13 +108,8 @@
   VlHIKMNode *node = (VlHIKMNode *) vl_malloc (sizeof(VlHIKMNode)) ;
   vl_uint     *ids = (vl_uint*) vl_malloc (sizeof(vl_uint) * N) ;
 
-<<<<<<< HEAD
-  node-> filter   = vl_ikm_new (tree -> method) ;    
-  node-> children = (height == 1) ? 0 : (VlHIKMNode**) vl_malloc (sizeof(VlHIKMNode*) * K) ;
-=======
   node-> filter   = vl_ikm_new (tree -> method) ;
   node-> children = (height == 1) ? 0 : vl_malloc (sizeof(VlHIKMNode*) * K) ;
->>>>>>> 38a03e12
 
   vl_ikm_set_max_niters (node->filter, tree->max_niters) ;
   vl_ikm_set_verbosity  (node->filter, tree->verb - 1  ) ;
