--- conflicted
+++ resolved
@@ -52,13 +52,8 @@
 {
   if (f-> centers) vl_free (f-> centers) ;
   f-> K = K ;
-<<<<<<< HEAD
-  f-> M = M ;  
-  f-> centers = (vl_ikm_acc*) vl_malloc (sizeof(vl_ikm_acc) * M * K) ;
-=======
   f-> M = M ;
   f-> centers = vl_malloc (sizeof(vl_ikm_acc) * M * K) ;
->>>>>>> 38a03e12
 }
 
 
