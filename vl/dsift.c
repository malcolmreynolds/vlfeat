/** @file dsift.c
 ** @brief Dense SIFT - Definition
 ** @author Andrea Vedaldi
 ** @author Brian Fulkerson
 **/

/*
Copyright (C) 2007-12 Andrea Vedaldi and Brian Fulkerson.
All rights reserved.

This file is part of the VLFeat library and is made available under
the terms of the BSD license (see the COPYING file).
*/

#include "dsift.h"
#include "pgm.h"
#include "mathop.h"
#include "imopv.h"
#include <math.h>
#include <string.h>

/**
<!-- ~~~~~~~~~~~~~~~~~~~~~~~~~~~~~~~~~~~~~~~~~~~~~~~~~~~~~~~~~~~~  -->
@page dsift Dense Scale Invariant Feature Transform (DSIFT)
@author Andrea Vedaldi
@author Brian Fulkerson
<!-- ~~~~~~~~~~~~~~~~~~~~~~~~~~~~~~~~~~~~~~~~~~~~~~~~~~~~~~~~~~~~  -->

@ref dsift.h implements a dense version of @ref sift.h "SIFT". This is
an object that can quickly compute descriptors for densely sampled
keypoints with identical size and orientation. It can be reused for
multiple images of the same size.

- @ref dsift-intro
- @ref dsift-usage
- @ref dsift-tech
  - @ref dsift-tech-descriptor-dense
  - @ref dsift-tech-sampling

<!-- ~~~~~~~~~~~~~~~~~~~~~~~~~~~~~~~~~~~~~~~~~~~~~~~~~~~~~~~~~~~~  -->
@section dsift-intro Overview
<!-- ~~~~~~~~~~~~~~~~~~~~~~~~~~~~~~~~~~~~~~~~~~~~~~~~~~~~~~~~~~~~  -->

@sa @ref sift "The SIFT module", @ref dsift-tech "Technical details"

This module implements a fast algorithm for the calculation of a large
number of SIFT descriptors of densely sampled features of the same
scale and orientation. See the @ref sift "SIFT module" for an
overview of SIFT.

The feature frames (keypoints) are indirectly specified by the
sampling steps (::vl_dsift_set_steps) and the sampling bounds
(::vl_dsift_set_bounds).  The descriptor geometry (number and size of
the spatial bins and number of orientation bins) can be customized
(::vl_dsift_set_geometry, ::VlDsiftDescriptorGeometry).

@image html dsift-geom.png "Dense SIFT descriptor geometry"

By default, SIFT uses a Gaussian windowing function that discounts
contributions of gradients further away from the descriptor
centers. This function can be changed to a flat window by invoking
::vl_dsift_set_flat_window. In this case, gradients are accumulated
using only bilinear interpolation, but instad of being reweighted by a
Gassuain window, they are all weighted equally. However, after
gradients have been accumulated into a spatial bin, the whole bin is
reweighted by the average of the Gaussian window over the spatial
support of that bin. This &ldquo;approximation&rdquo; substantially
improves speed with little or no loss of performance in applications.

Keypoints are sampled in such a way that the centers of the spatial
bins are at integer coordinates within the image boundaries. For
instance, the top-left bin of the top-left descriptor is centered on
the pixel (0,0). The bin immediately to the right at
(<code>binSizeX</code>,0), where <code>binSizeX</code> is a paramtere
in the ::VlDsiftDescriptorGeometry structure. ::vl_dsift_set_bounds
can be used to further restrict sampling to the keypoints in an image.

<!-- ~~~~~~~~~~~~~~~~~~~~~~~~~~~~~~~~~~~~~~~~~~~~~~~~~~~~~~~~~~~~  -->
 @section dsift-usage Usage
<!-- ~~~~~~~~~~~~~~~~~~~~~~~~~~~~~~~~~~~~~~~~~~~~~~~~~~~~~~~~~~~~  -->

DSIFT is implemented by a ::VlDsiftFilter object that can be used
to process a sequence of images of a given geometry.
To use the <b>DSIFT filter</b>:

- Initialize a new DSIFT filter object by ::vl_dsift_new (or the simplified
::vl_dsift_new_basic). Customize the descriptor parameters by
::vl_dsift_set_steps, ::vl_dsift_set_geometry, etc.
- Process an image by ::vl_dsift_process.
- Retrieve the number of keypoints (::vl_dsift_get_keypoint_num), the
  keypoints (::vl_dsift_get_keypoints), and their descriptors
  (::vl_dsift_get_descriptors).
- Optionally repeat for more images.
- Delete the DSIFT filter by ::vl_dsift_delete.

<!-- ~~~~~~~~~~~~~~~~~~~~~~~~~~~~~~~~~~~~~~~~~~~~~~~~~~~~~~~~~~~~  -->
@section dsift-tech Technical details
<!-- ~~~~~~~~~~~~~~~~~~~~~~~~~~~~~~~~~~~~~~~~~~~~~~~~~~~~~~~~~~~~  -->

This section extends the @ref sift-tech-descriptor "SIFT descriptor section"
and specialzies it to the case of dense keypoints.

<!-- ~~~~~~~~~~~~~~~~~~~~~~~~~~~~~~~~~~~~~~~~~~~~~~~~~~~~~~~~~~~~  -->
@subsection dsift-tech-descriptor-dense Dense descriptors
<!-- ~~~~~~~~~~~~~~~~~~~~~~~~~~~~~~~~~~~~~~~~~~~~~~~~~~~~~~~~~~~~  -->

When computing descriptors for many keypoints differing only by their
position (and with null rotation), further simplifications are
possible. In this case, in fact,

@f{eqnarray*}
     \mathbf{x} &=& m \sigma \hat{\mathbf{x}} + T,\\
 h(t,i,j)
 &=&
 m \sigma \int
 g_{\sigma_\mathrm{win}}(\mathbf{x} - T)\,
 w_\mathrm{ang}(\angle J(\mathbf{x}) - \theta_t)\,
 w\left(\frac{x - T_x}{m\sigma} - \hat{x}_i\right)\,
 w\left(\frac{y - T_y}{m\sigma} - \hat{y}_j\right)\,
 |J(\mathbf{x})|\,
 d\mathbf{x}.
@f}

Since many different values of @e T are sampled, this is conveniently
expressed as a separable convolution. First, we translate by @f$
\mathbf{x}_{ij} = m\sigma(\hat x_i,\ \hat y_i)^\top @f$ and we use the
symmetry of the various binning and windowing functions to write

@f{eqnarray*}
 h(t,i,j)
 &=&
 m \sigma \int
 g_{\sigma_\mathrm{win}}(T' - \mathbf{x} - \mathbf{x}_{ij})\,
 w_\mathrm{ang}(\angle J(\mathbf{x}) - \theta_t)\,
 w\left(\frac{T'_x - x}{m\sigma}\right)\,
 w\left(\frac{T'_y - y}{m\sigma}\right)\,
 |J(\mathbf{x})|\,
 d\mathbf{x},
\\
T' &=& T + m\sigma
\left[\begin{array}{cc} x_i \\ y_j \end{array}\right].
@f}

Then we define kernels

@f{eqnarray*}
 k_i(x) &=&
 \frac{1}{\sqrt{2\pi} \sigma_{\mathrm{win}}}
 \exp\left(
 -\frac{1}{2}
 \frac{(x-x_i)^2}{\sigma_{\mathrm{win}}^2}
 \right)
 w\left(\frac{x}{m\sigma}\right),
 \\
 k_j(y) &=&
 \frac{1}{\sqrt{2\pi} \sigma_{\mathrm{win}}}
 \exp\left(
 -\frac{1}{2}
 \frac{(y-y_j)^2}{\sigma_{\mathrm{win}}^2}
 \right)
 w\left(\frac{y}{m\sigma}\right),
@f}

and obtain

@f{eqnarray*}
 h(t,i,j) &=& (k_ik_j * \bar J_t)\left( T + m\sigma
\left[\begin{array}{cc} x_i \\ y_j \end{array}\right] \right),
\\
\bar J_t(\mathbf{x}) &=&  w_\mathrm{ang}(\angle J(\mathbf{x}) - \theta_t)\,|J(\mathbf{x})|.
@f}

Furthermore, if we use a flat rather than Gaussian windowing function,
the kernels do not depend on the bin, and we have

@f{eqnarray*}
 k(z) &=&
 \frac{1}{\sigma_{\mathrm{win}}}
 w\left(\frac{z}{m\sigma}\right),
\\
 h(t,i,j) &=& (k(x)k(y) * \bar J_t)\left( T + m\sigma
\left[\begin{array}{cc} x_i \\ y_j \end{array}\right] \right),
@f}

(here @f$ \sigma_\mathrm{win} @f$ is the side of the flat window).

@note In this case the binning functions @f$ k(z) @f$ are triangular
and the convolution can be computed in time independent on the filter
(i.e. descriptor bin) support size by integral signals.

<!-- ~~~~~~~~~~~~~~~~~~~~~~~~~~~~~~~~~~~~~~~~~~~~~~~~~~~~~~~~~~~~  -->
@subsection dsift-tech-sampling Sampling
<!-- ~~~~~~~~~~~~~~~~~~~~~~~~~~~~~~~~~~~~~~~~~~~~~~~~~~~~~~~~~~~~  -->

To avoid resampling and dealing with special boundary conditions, we
impose some mild restrictions on the geometry of the descriptors that
can be computed. In particular, we impose that the bin centers @f$ T +
m\sigma (x_i,\ y_j) @f$ are always at integer coordinates within the
image boundaries. This eliminates the need for costly interpolation.
This condition amounts to (expressed in terms of the @e x coordinate,
and equally applicable to @e y)

@f[
 \{0,\dots, W-1\} \ni T_x + m\sigma x_i =
 T_x + m\sigma i - \frac{N_x-1}{2}
 = \bar T_x + m\sigma i,
 \qquad i = 0,\dots,N_x-1.
@f]

Notice that for this condition to be satisfied, the @em descriptor
center @f$ T_x @f$ needs to be either fractional or integer depending
on @f$ N_x @f$ being even or odd. To eliminate this complication,
it is simpler to use as a reference not the descriptor center @e T,
but the coordinates of the upper-left bin @f$ \bar T @f$. Thus we
sample the latter on a regular (integer) grid

@f[
 \left[\begin{array}{cc}
   0 \\
   0
 \end{array}\right]
 \leq
 \bar T =
 \left[\begin{array}{cc}
   \bar T_x^{\min} + p \Delta_x \\
   \bar T_y^{\min} + q \Delta_y \\
 \end{array}\right]
 \leq
 \left[\begin{array}{cc}
   W - 1 - m\sigma N_x \\
   H - 1 - m\sigma N_y
 \end{array}\right],
 \quad
 \bar T =
 \left[\begin{array}{cc}
   T_x - \frac{N_x - 1}{2} \\
   T_y - \frac{N_y - 1}{2} \\
  \end{array}\right]
@f]

and we impose that the bin size @f$ m \sigma @f$ is integer as well.

**/

/** ------------------------------------------------------------------
 ** @internal @brief Initialize new convolution kernel
 ** @param binSize
 ** @param numBins
 ** @param binIndex negative to use flat window.
 ** @param windowSize
 ** @return a pointer to new filter.
 **/

float *
_vl_dsift_new_kernel (int binSize, int numBins, int binIndex, double windowSize)
{
  int filtLen = 2 * binSize - 1 ;
  float * ker = (float*) vl_malloc (sizeof(float) * filtLen) ;
  float * kerIter = ker ;
  float delta = binSize * (binIndex - 0.5F * (numBins - 1)) ;
  /*
  float sigma = 0.5F * ((numBins - 1) * binSize + 1) ;
  float sigma = 0.5F * ((numBins) * binSize) ;
  */
  float sigma = (float) binSize * (float) windowSize ;
  int x ;

  for (x = - binSize + 1 ; x <= + binSize - 1 ; ++ x) {
    float z = (x - delta) / sigma ;
    *kerIter++ = (1.0F - fabsf(x) / binSize) *
      ((binIndex >= 0) ? expf(- 0.5F * z*z) : 1.0F) ;
  }
  return ker ;
}

static float
_vl_dsift_get_bin_window_mean
(int binSize, int numBins, int binIndex, double windowSize)
{
  float delta = binSize * (binIndex - 0.5F * (numBins - 1)) ;
  /*float sigma = 0.5F * ((numBins - 1) * binSize + 1) ;*/
  float sigma = (float) binSize * (float) windowSize ;
  int x ;

  float acc = 0.0 ;
  for (x = - binSize + 1 ; x <= + binSize - 1 ; ++ x) {
    float z = (x - delta) / sigma ;
    acc += ((binIndex >= 0) ? expf(- 0.5F * z*z) : 1.0F) ;
  }
  return acc /= (2 * binSize - 1) ;
}

/** ------------------------------------------------------------------
 ** @internal @brief Normalize histogram
 ** @param begin first element of the histogram.
 ** @param end last plus one element of the histogram.
 **
 ** The function divides the specified histogram by its l2 norm.
 **/

VL_INLINE float
_vl_dsift_normalize_histogram (float * begin, float * end)
{
  float * iter ;
  float  norm = 0.0F ;

  for (iter = begin ; iter < end ; ++ iter) {
    norm += (*iter) * (*iter) ;
  }
  norm = vl_fast_sqrt_f (norm) + VL_EPSILON_F ;

  for (iter = begin; iter < end ; ++ iter) {
    *iter /= norm ;
  }
  return norm ;
}

/** ------------------------------------------------------------------
 ** @internal @brief Free internal buffers
 ** @param self DSIFT filter.
 **/

static void
_vl_dsift_free_buffers (VlDsiftFilter* self)
{
  if (self->frames) {
    vl_free(self->frames) ;
    self->frames = NULL ;
  }
  if (self->descrs) {
    vl_free(self->descrs) ;
    self->descrs = NULL ;
  }
  if (self->grads) {
    int t ;
    for (t = 0 ; t < self->numGradAlloc ; ++t)
      if (self->grads[t]) vl_free(self->grads[t]) ;
    vl_free(self->grads) ;
    self->grads = NULL ;
  }
  self->numFrameAlloc = 0 ;
  self->numBinAlloc = 0 ;
  self->numGradAlloc = 0 ;
}

/** ------------------------------------------------------------------
 ** @internal @brief Updates internal buffers to current geometry
 **/

VL_EXPORT void
_vl_dsift_update_buffers (VlDsiftFilter * self)
{
  int x1 = self->boundMinX ;
  int x2 = self->boundMaxX ;
  int y1 = self->boundMinY ;
  int y2 = self->boundMaxY ;

  int rangeX = x2 - x1 - (self->geom.numBinX - 1) * self->geom.binSizeX ;
  int rangeY = y2 - y1 - (self->geom.numBinY - 1) * self->geom.binSizeY ;

  int numFramesX = (rangeX >= 0) ? rangeX / self->stepX + 1 : 0 ;
  int numFramesY = (rangeY >= 0) ? rangeY / self->stepY + 1 : 0 ;

  self->numFrames = numFramesX * numFramesY ;
  self->descrSize = self->geom.numBinT *
                    self->geom.numBinX *
                    self->geom.numBinY ;
}

/** ------------------------------------------------------------------
 ** @internal @brief Allocate internal buffers
 ** @param self DSIFT filter.
 **
 ** The function (re)allocates the internal buffers in accordance with
 ** the current image and descriptor geometry.
 **/

static void
_vl_dsift_alloc_buffers (VlDsiftFilter* self)
{
  _vl_dsift_update_buffers (self) ;
  {
    int numFrameAlloc = vl_dsift_get_keypoint_num (self) ;
    int numBinAlloc   = vl_dsift_get_descriptor_size (self) ;
    int numGradAlloc  = self->geom.numBinT ;

    /* see if we need to update the buffers */
    if (numBinAlloc != self->numBinAlloc ||
        numGradAlloc != self->numGradAlloc ||
        numFrameAlloc != self->numFrameAlloc) {

      int t ;

      _vl_dsift_free_buffers(self) ;
<<<<<<< HEAD
      
      self->frames = (VlDsiftKeypoint*) vl_malloc(sizeof(VlDsiftKeypoint) * numFrameAlloc) ;
      self->descrs = (float*) vl_malloc(sizeof(float) * numBinAlloc * numFrameAlloc) ;
      self->grads  = (float**) vl_malloc(sizeof(float*) * numGradAlloc) ;
      for (t = 0 ; t < numGradAlloc ; ++t) {
        self->grads[t] = 
          (float*) vl_malloc(sizeof(float) * self->imWidth * self->imHeight) ;
=======

      self->frames = vl_malloc(sizeof(VlDsiftKeypoint) * numFrameAlloc) ;
      self->descrs = vl_malloc(sizeof(float) * numBinAlloc * numFrameAlloc) ;
      self->grads  = vl_malloc(sizeof(float*) * numGradAlloc) ;
      for (t = 0 ; t < numGradAlloc ; ++t) {
        self->grads[t] =
          vl_malloc(sizeof(float) * self->imWidth * self->imHeight) ;
>>>>>>> 38a03e12
      }
      self->numBinAlloc = numBinAlloc ;
      self->numGradAlloc = numGradAlloc ;
      self->numFrameAlloc = numFrameAlloc ;
    }
  }
}

/** ------------------------------------------------------------------
 ** @brief Create a new DSIFT filter
 **
 ** @param imWidth width of the image.
 ** @param imHeight height of the image
 **
 ** @return new filter.
 **/

VL_EXPORT VlDsiftFilter *
vl_dsift_new (int imWidth, int imHeight)
{
<<<<<<< HEAD
  VlDsiftFilter* self = (VlDsiftFilter*) vl_malloc (sizeof(VlDsiftFilter)) ;    
=======
  VlDsiftFilter * self = vl_malloc (sizeof(VlDsiftFilter)) ;
>>>>>>> 38a03e12
  self->imWidth  = imWidth ;
  self->imHeight = imHeight ;

  self->stepX = 5 ;
  self->stepY = 5 ;

  self->boundMinX = 0 ;
  self->boundMinY = 0 ;
  self->boundMaxX = imWidth - 1 ;
  self->boundMaxY = imHeight - 1 ;

  self->geom.numBinX = 4 ;
  self->geom.numBinY = 4 ;
  self->geom.numBinT = 8 ;
  self->geom.binSizeX = 5 ;
  self->geom.binSizeY = 5 ;

  self->useFlatWindow = VL_FALSE ;
  self->windowSize = 2.0 ;

  self->convTmp1 = (float*) vl_malloc(sizeof(float) * self->imWidth * self->imHeight) ;
  self->convTmp2 = (float*) vl_malloc(sizeof(float) * self->imWidth * self->imHeight) ;

  self->numBinAlloc = 0 ;
  self->numFrameAlloc = 0 ;
  self->numGradAlloc = 0 ;

  self->descrSize = 0 ;
  self->numFrames = 0 ;
  self->grads = NULL ;
  self->frames = NULL ;
  self->descrs = NULL ;

  _vl_dsift_update_buffers(self) ;
  return self ;
}

/** ------------------------------------------------------------------
 ** @brief Create a new DSIFT filter (basic interface)
 ** @param imWidth width of the image.
 ** @param imHeight height of the image.
 ** @param step sampling step.
 ** @param binSize bin size.
 ** @return new filter.
 **
 ** The descriptor geometry matches the standard SIFT descriptor.
 **/

VL_EXPORT VlDsiftFilter *
vl_dsift_new_basic (int imWidth, int imHeight, int step, int binSize)
{
  VlDsiftFilter* self = vl_dsift_new(imWidth, imHeight) ;
  VlDsiftDescriptorGeometry geom = *vl_dsift_get_geometry(self) ;
  geom.binSizeX = binSize ;
  geom.binSizeY = binSize ;
  vl_dsift_set_geometry(self, &geom) ;
  vl_dsift_set_steps(self, step, step) ;
  return self ;
}

/** ------------------------------------------------------------------
 ** @brief Delete DSIFT filter
 ** @param self DSIFT filter.
 **/

VL_EXPORT void
vl_dsift_delete (VlDsiftFilter * self)
{
  _vl_dsift_free_buffers (self) ;
  if (self->convTmp2) vl_free (self->convTmp2) ;
  if (self->convTmp1) vl_free (self->convTmp1) ;
  vl_free (self) ;
}


/** ------------------------------------------------------------------
 ** @internal @brief Process with Gaussian window
 ** @param self DSIFT filter.
 **/

VL_INLINE void
_vl_dsift_with_gaussian_window (VlDsiftFilter * self)
{
  int binx, biny, bint ;
  int framex, framey ;
  float *xker, *yker ;

  int Wx = self->geom.binSizeX - 1 ;
  int Wy = self->geom.binSizeY - 1 ;

  for (biny = 0 ; biny < self->geom.numBinY ; ++biny) {

    yker = _vl_dsift_new_kernel (self->geom.binSizeY,
                                 self->geom.numBinY,
                                 biny,
                                 self->windowSize) ;

    for (binx = 0 ; binx < self->geom.numBinX ; ++binx) {

      xker = _vl_dsift_new_kernel(self->geom.binSizeX,
                                  self->geom.numBinX,
                                  binx,
                                  self->windowSize) ;

      for (bint = 0 ; bint < self->geom.numBinT ; ++bint) {

        vl_imconvcol_vf (self->convTmp1, self->imHeight,
                         self->grads[bint], self->imWidth, self->imHeight,
                         self->imWidth,
                         yker, -Wy, +Wy, 1,
                         VL_PAD_BY_CONTINUITY|VL_TRANSPOSE) ;

        vl_imconvcol_vf (self->convTmp2, self->imWidth,
                         self->convTmp1, self->imHeight, self->imWidth,
                         self->imHeight,
                         xker, -Wx, +Wx, 1,
                         VL_PAD_BY_CONTINUITY|VL_TRANSPOSE) ;

        {
          float *dst = self->descrs
            + bint
            + binx * self->geom.numBinT
            + biny * (self->geom.numBinX * self->geom.numBinT)  ;

          float *src = self->convTmp2 ;

          int frameSizeX = self->geom.binSizeX * (self->geom.numBinX - 1) + 1 ;
          int frameSizeY = self->geom.binSizeY * (self->geom.numBinY - 1) + 1 ;
          int descrSize = vl_dsift_get_descriptor_size (self) ;

          for (framey  = self->boundMinY ;
               framey <= self->boundMaxY - frameSizeY + 1 ;
               framey += self->stepY) {
            for (framex  = self->boundMinX ;
                 framex <= self->boundMaxX - frameSizeX + 1 ;
                 framex += self->stepX) {
              *dst = src [(framex + binx * self->geom.binSizeX) * 1 +
                          (framey + biny * self->geom.binSizeY) * self->imWidth]  ;
              dst += descrSize ;
            } /* framex */
          } /* framey */
        }

      } /* for bint */
      vl_free (xker) ;
    } /* for binx */
    vl_free (yker) ;
  } /* for biny */
}

/** ------------------------------------------------------------------
 ** @internal @brief Process with flat window.
 ** @param self DSIFT filter object.
 **/

VL_INLINE void
_vl_dsift_with_flat_window (VlDsiftFilter* self)
{
  int binx, biny, bint ;
  int framex, framey ;

  /* for each orientation bin */
  for (bint = 0 ; bint < self->geom.numBinT ; ++bint) {

    vl_imconvcoltri_f (self->convTmp1, self->imHeight,
                       self->grads [bint], self->imWidth, self->imHeight,
                       self->imWidth,
                       self->geom.binSizeY, /* filt size */
                       1, /* subsampling step */
                       VL_PAD_BY_CONTINUITY|VL_TRANSPOSE) ;

    vl_imconvcoltri_f (self->convTmp2, self->imWidth,
                       self->convTmp1, self->imHeight, self->imWidth,
                       self->imHeight,
                       self->geom.binSizeX,
                       1,
                       VL_PAD_BY_CONTINUITY|VL_TRANSPOSE) ;

    for (biny = 0 ; biny < self->geom.numBinY ; ++biny) {

      /*
      This fast version of DSIFT does not use a proper Gaussian
      weighting scheme for the gradiens that are accumulated on the
      spatial bins. Instead each spatial bins is accumulated based on
      the triangular kernel only, equivalent to bilinear interpolation
      plus a flat, rather than Gaussian, window. Eventually, however,
      the magnitude of the spatial bins in the SIFT descriptor is
      reweighted by the average of the Gaussian window on each bin.
      */

      float wy = _vl_dsift_get_bin_window_mean
        (self->geom.binSizeY, self->geom.numBinY, biny,
         self->windowSize) ;

      /* The convolution functions vl_imconvcoltri_* convolve by a
       * triangular kernel with unit integral. Instead for SIFT the
       * triangular kernel should have unit height. This is
       * compensated for by multiplying by the bin size:
       */

      wy *= self->geom.binSizeY ;

      for (binx = 0 ; binx < self->geom.numBinX ; ++binx) {
        float w ;
        float wx = _vl_dsift_get_bin_window_mean (self->geom.binSizeX,
                                                  self->geom.numBinX,
                                                  binx,
                                                  self->windowSize) ;

        float *dst = self->descrs
          + bint
          + binx * self->geom.numBinT
          + biny * (self->geom.numBinX * self->geom.numBinT)  ;

        float *src = self->convTmp2 ;

        int frameSizeX = self->geom.binSizeX * (self->geom.numBinX - 1) + 1 ;
        int frameSizeY = self->geom.binSizeY * (self->geom.numBinY - 1) + 1 ;
        int descrSize = vl_dsift_get_descriptor_size (self) ;

        wx *= self->geom.binSizeX ;
        w = wx * wy ;

        for (framey  = self->boundMinY ;
             framey <= self->boundMaxY - frameSizeY + 1 ;
             framey += self->stepY) {
          for (framex  = self->boundMinX ;
               framex <= self->boundMaxX - frameSizeX + 1 ;
               framex += self->stepX) {
            *dst = w * src [(framex + binx * self->geom.binSizeX) * 1 +
                            (framey + biny * self->geom.binSizeY) * self->imWidth]  ;
            dst += descrSize ;
          } /* framex */
        } /* framey */
      } /* binx */
    } /* biny */
  } /* bint */
}

/** ------------------------------------------------------------------
 ** @brief Compute keypoints and descriptors
 **
 ** @param self DSIFT filter.
 ** @param im   image data.
 **/

void vl_dsift_process (VlDsiftFilter* self, float const* im)
{
  int t, x, y ;

  /* update buffers */
  _vl_dsift_alloc_buffers (self) ;

  /* clear integral images */
  for (t = 0 ; t < self->geom.numBinT ; ++t)
    memset (self->grads[t], 0,
            sizeof(float) * self->imWidth * self->imHeight) ;

#undef at
#define at(x,y) (im[(y)*self->imWidth+(x)])

  /* Compute gradients, their norm, and their angle */

  for (y = 0 ; y < self->imHeight ; ++ y) {
    for (x = 0 ; x < self->imWidth ; ++ x) {
      float gx, gy ;
      float angle, mod, nt, rbint ;
      int bint ;

      /* y derivative */
      if (y == 0) {
        gy = at(x,y+1) - at(x,y) ;
      } else if (y == self->imHeight - 1) {
        gy = at(x,y) - at(x,y-1) ;
      } else {
        gy = 0.5F * (at(x,y+1) - at(x,y-1)) ;
      }

      /* x derivative */
      if (x == 0) {
        gx = at(x+1,y) - at(x,y) ;
      } else if (x == self->imWidth - 1) {
        gx = at(x,y) - at(x-1,y) ;
      } else {
        gx = 0.5F * (at(x+1,y) - at(x-1,y)) ;
      }

      /* angle and modulus */
      angle = vl_fast_atan2_f (gy,gx) ;
      mod = vl_fast_sqrt_f (gx*gx + gy*gy) ;

      /* quantize angle */
      nt = vl_mod_2pi_f (angle) * (self->geom.numBinT / (2*VL_PI)) ;
      bint = (int) vl_floor_f (nt) ;
      rbint = nt - bint ;

      /* write it back */
      self->grads [(bint    ) % self->geom.numBinT][x + y * self->imWidth] = (1 - rbint) * mod ;
      self->grads [(bint + 1) % self->geom.numBinT][x + y * self->imWidth] = (    rbint) * mod ;
    }
  }

  if (self->useFlatWindow) {
    _vl_dsift_with_flat_window(self) ;
  } else {
    _vl_dsift_with_gaussian_window(self) ;
  }

  {
    VlDsiftKeypoint* frameIter = self->frames ;
    float * descrIter = self->descrs ;
    int framex, framey, bint ;

    int frameSizeX = self->geom.binSizeX * (self->geom.numBinX - 1) + 1 ;
    int frameSizeY = self->geom.binSizeY * (self->geom.numBinY - 1) + 1 ;
    int descrSize = vl_dsift_get_descriptor_size (self) ;

    float deltaCenterX = 0.5F * self->geom.binSizeX * (self->geom.numBinX - 1) ;
    float deltaCenterY = 0.5F * self->geom.binSizeY * (self->geom.numBinY - 1) ;

    float normConstant = frameSizeX * frameSizeY ;

    for (framey  = self->boundMinY ;
         framey <= self->boundMaxY - frameSizeY + 1 ;
         framey += self->stepY) {

      for (framex  = self->boundMinX ;
           framex <= self->boundMaxX - frameSizeX + 1 ;
           framex += self->stepX) {

        frameIter->x    = framex + deltaCenterX ;
        frameIter->y    = framey + deltaCenterY ;

        /* mass */
        {
          float mass = 0 ;
          for (bint = 0 ; bint < descrSize ; ++ bint)
            mass += descrIter[bint] ;
          mass /= normConstant ;
          frameIter->norm = mass ;
        }

        /* L2 normalize */
        _vl_dsift_normalize_histogram (descrIter, descrIter + descrSize) ;

        /* clamp */
        for(bint = 0 ; bint < descrSize ; ++ bint)
          if (descrIter[bint] > 0.2F) descrIter[bint] = 0.2F ;

        /* L2 normalize */
        _vl_dsift_normalize_histogram (descrIter, descrIter + descrSize) ;

        frameIter ++ ;
        descrIter += descrSize ;
      } /* for framex */
    } /* for framey */
  }
}<|MERGE_RESOLUTION|>--- conflicted
+++ resolved
@@ -392,15 +392,6 @@
       int t ;
 
       _vl_dsift_free_buffers(self) ;
-<<<<<<< HEAD
-      
-      self->frames = (VlDsiftKeypoint*) vl_malloc(sizeof(VlDsiftKeypoint) * numFrameAlloc) ;
-      self->descrs = (float*) vl_malloc(sizeof(float) * numBinAlloc * numFrameAlloc) ;
-      self->grads  = (float**) vl_malloc(sizeof(float*) * numGradAlloc) ;
-      for (t = 0 ; t < numGradAlloc ; ++t) {
-        self->grads[t] = 
-          (float*) vl_malloc(sizeof(float) * self->imWidth * self->imHeight) ;
-=======
 
       self->frames = vl_malloc(sizeof(VlDsiftKeypoint) * numFrameAlloc) ;
       self->descrs = vl_malloc(sizeof(float) * numBinAlloc * numFrameAlloc) ;
@@ -408,7 +399,6 @@
       for (t = 0 ; t < numGradAlloc ; ++t) {
         self->grads[t] =
           vl_malloc(sizeof(float) * self->imWidth * self->imHeight) ;
->>>>>>> 38a03e12
       }
       self->numBinAlloc = numBinAlloc ;
       self->numGradAlloc = numGradAlloc ;
@@ -429,11 +419,7 @@
 VL_EXPORT VlDsiftFilter *
 vl_dsift_new (int imWidth, int imHeight)
 {
-<<<<<<< HEAD
-  VlDsiftFilter* self = (VlDsiftFilter*) vl_malloc (sizeof(VlDsiftFilter)) ;    
-=======
   VlDsiftFilter * self = vl_malloc (sizeof(VlDsiftFilter)) ;
->>>>>>> 38a03e12
   self->imWidth  = imWidth ;
   self->imHeight = imHeight ;
 
