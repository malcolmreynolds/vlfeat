/** @file mser.c
 ** @brief MSER - Definition
 ** @author Andrea Vedaldi
 **/

/*
Copyright (C) 2007-12 Andrea Vedaldi and Brian Fulkerson.
All rights reserved.

This file is part of the VLFeat library and is made available under
the terms of the BSD license (see the COPYING file).
*/

/** @file mser.h

<!-- ~~~~~~~~~~~~~~~~~~~~~~~~~~~~~~~~~~~~~~~~~~~~~~~~~~~~~~~~~~~~  -->
@page mser Maximally Stable Extremal Regions
@author Andrea Vedaldi
<!-- ~~~~~~~~~~~~~~~~~~~~~~~~~~~~~~~~~~~~~~~~~~~~~~~~~~~~~~~~~~~~  -->

@file mser.h implements the <em>Maximally Stable Extremal
Regions</em> (MSER) feature detetctor @cite{matas03robust}.

- @ref mser-overview
- @ref mser-definition
- @ref mser-vol
- @ref mser-ell

<!-- ~~~~~~~~~~~~~~~~~~~~~~~~~~~~~~~~~~~~~~~~~~~~~~~~~~~~~~~~~~~~  -->
@section mser-overview Maximally Stable Extremal Regions Overview
<!-- ~~~~~~~~~~~~~~~~~~~~~~~~~~~~~~~~~~~~~~~~~~~~~~~~~~~~~~~~~~~~  -->

Running the MSER filter usually involves the following steps:

- Initialize the MSER filter by ::vl_mser_new(). The
  filter can be reused for images of the same size.
- Compute the MSERs by ::vl_mser_process().
- Optionally fit ellipsoids to the MSERs by  ::vl_mser_ell_fit().
- Retrieve the results by ::vl_mser_get_regions() (and optionally ::vl_mser_get_ell()).
- Optionally retrieve filter statistics by ::vl_mser_get_stats().
- Delete the MSER filter by ::vl_mser_delete().

<!-- ~~~~~~~~~~~~~~~~~~~~~~~~~~~~~~~~~~~~~~~~~~~~~~~~~~~~~~~~~~~~  -->
@section mser-definition MSER definition
<!-- ~~~~~~~~~~~~~~~~~~~~~~~~~~~~~~~~~~~~~~~~~~~~~~~~~~~~~~~~~~~~  -->

An extremal region @f$R_l@f$ of an image is a connected component
of the level set @f$S_l = \{ x : I(x) \leq l \}@f$.

@image html mser-er.png

For each intensity @f$l@f$, one has multiple disjoint extremal
regions in the level set @f$S_l@f$. Let @f$l@f$ span a finite
number of values @f$\mathcal{L}=\{0,\dots,M-1\}@f$ (a sampling of
the image range).  One obtains a family of regions @f$R_l@f$; by
connecting two regions @f$R_l@f$and @f$R_{l+1}@f$ if, and only if,
@f$R_l\subset R_{l+1}@f$, regions form a tree:

@image html mser-tree.png

The <em>maximally stable extremal regions</em> are extremal
regions which satisfy a stability criterion. Here we use a
criterion which is similar but not identical to the original
paper. This definition is somewhat simpler both to understand and
code (it also runs faster).

Let @f$B(R_l)=(R_l,R_{l+1},\dots,R_{l+\Delta})@f$ be the branch of
the tree rooted at @f$R_l@f$.  We associate to the branch the
(in)stability score

@f[
  v(R_l) = \frac{|R_{l+\Delta} - R_l|}{|R_l|}.
@f]

The score is low if the regions along the branch have similar area
(and thus similar shape). We aim to select maximally stable
branches; then a maximally stable region is just a representative
region selected from a maximally stable branch (for simplicity we
select @f$R_l@f$, but one could choose for example
@f$R_{l+\Delta/2}@f$).

Roughly speaking, a branch is maximally stable if it is a local
minimum of the (in)stability score. More accurately, we start by
assuming that all branches are maximally stable. Then we consider
each branch @f$B(R_{l})@f$ and its parent branch
@f$B(R_{l+1}):R_{l+1}\supset R_l@f$ (notice that, due to the
discrete nature of the calculations, they might be geometrically
identical) and we mark as unstable the less stable one, i.e.:

  - if @f$v(R_l)<v(R_{l+1})@f$, mark @f$R_{l+1}@f$ as unstable;
  - if @f$v(R_l)>v(R_{l+1})@f$, mark @f$R_{l}@f$ as unstable;
  - otherwise, do nothing.

This criterion selects among nearby regions the ones that are more
stable. We optionally refine the selection by running (starting
from the bigger and going to the smaller regions) the following
tests:

- @f$a_- \leq |R_{l}|/|R_{\infty}| \leq a_+@f$: exclude MSERs too
  small or too big (@f$|R_{\infty}|@f$ is the area of the image).

- @f$v(R_{l}) < v_+@f$: exclude MSERs too unstable.

- For any MSER @f$R_l@f$, find the parent MSER @f$R_{l'}@f$ and check
  if
  @f$|R_{l'} - R_l|/|R_l'| < d_+@f$: remove duplicated MSERs.

 <table>
 <tr>
  <td>parameter</td>
  <td>alt. name</td>
  <td>standard value</td>
  <td>set by</td>
 </tr>
 <tr>
   <td>@f$\Delta@f$</td>
   <td>@c delta</td>
   <td>5</td>
   <td>::vl_mser_set_delta()</td>
 </tr>
 <tr>
   <td>@f$a_+@f$</td>
   <td>@c max_area</td>
   <td>0.75</td>
   <td>::vl_mser_set_max_area()</td>
 </tr>
 <tr>
   <td>@f$a_-@f$</td>
   <td>@c min_area</td>
   <td>3.0/@f$|R_\infty|@f$</td>
   <td>::vl_mser_set_min_area()</td>
 </tr>
 <tr>
   <td>@f$v_+@f$</td>
   <td>@c max_var</td>
   <td>0.25</td>
   <td>::vl_mser_set_max_variation()</td>
 </tr>
 <tr>
   <td>@f$d_+@f$</td>
   <td>@c min_diversity</td>
   <td>0.2</td>
   <td>::vl_mser_set_min_diversity()</td>
 </tr>
</table>

<!-- ~~~~~~~~~~~~~~~~~~~~~~~~~~~~~~~~~~~~~~~~~~~~~~~~~~~~~~~~~~~~  -->
@section mser-vol Volumetric images
<!-- ~~~~~~~~~~~~~~~~~~~~~~~~~~~~~~~~~~~~~~~~~~~~~~~~~~~~~~~~~~~~  -->

The code supports images of arbitrary dimension. For instance, it
is possible to find the MSER regions of volumetric images or time
sequences. See ::vl_mser_new() for further details

<!-- ~~~~~~~~~~~~~~~~~~~~~~~~~~~~~~~~~~~~~~~~~~~~~~~~~~~~~~~~~~~~  -->
@section mser-ell Ellipsoids
<!-- ~~~~~~~~~~~~~~~~~~~~~~~~~~~~~~~~~~~~~~~~~~~~~~~~~~~~~~~~~~~~  -->

Usually extremal regions are returned as a set of ellipsoids
fitted to the actual regions (which have arbitrary shape). The fit
is done by calculating the mean and variance of the pixels
composing the region:
@f[
\mu_l = \frac{1}{|R_l|}\sum_{x\in R_l}x,
\qquad
\Sigma_l = \frac{1}{|R_l|}\sum_{x\in R_l} (x-\mu_l)^\top(x-\mu_l)
@f]
Ellipsoids are fitted by ::vl_mser_ell_fit().  Notice that for a
<em>n</em> dimensional image, the mean has <em>n</em> components
and the variance has <em>n(n+1)/2</em> independent components. The
total number of components is obtained by ::vl_mser_get_ell_dof()
and the total number of fitted ellipsoids by
::vl_mser_get_ell_num(). A matrix with an ellipsoid per column is
returned by ::vl_mser_get_ell(). The column is the stacking of the
mean and of the independent components of the variance, in the
order <em>(1,1),(1,2),..,(1,n), (2,2),(2,3)...</em>. In the
calculations, the pixel coordinate @f$x=(x_1,...,x_n)@f$ use the
standard index order and ranges.

<!-- ~~~~~~~~~~~~~~~~~~~~~~~~~~~~~~~~~~~~~~~~~~~~~~~~~~~~~~~~~~~~  -->
@subsection mser-algo Algorithm
<!-- ~~~~~~~~~~~~~~~~~~~~~~~~~~~~~~~~~~~~~~~~~~~~~~~~~~~~~~~~~~~~  -->

The algorithm is quite efficient. While some details may be
tricky, the overall idea is easy to grasp.

- Pixels are sorted by increasing intensity.
- Pixels are added to a forest by increasing intensity. The forest has the
  following properties:
  - All the descendent of a certain pixels are subset of an extremal region.
  - All the extremal regions are the descendants of some pixels.
- Extremal regions are extracted from the region tree and the extremal regions tree is
  calculated.
- Stable regions are marked.
- Duplicates and other bad regions are removed.

@remark The extremal region tree which is calculated is a subset
of the actual extremal region tree. In particular, it does not
contain redundant entries extremal regions that coincide as
sets. So, for example, in the calculated extremal region tree, the
parent @f$R_q@f$ of an extremal region @f$R_{l}@f$ may or may
<em>not</em> correspond to @f$R_{l+1}@f$, depending whether
@f$q\leq l+1@f$ or not. These subtleties are important when
calculating the stability tests.

**/

#include "mser.h"
#include<stdlib.h>
#include<string.h>
#include<assert.h>

/** -------------------------------------------------------------------
 ** @brief Advance N-dimensional subscript
 **
 ** The function increments by one the subscript @a subs indexing an
 ** array the @a ndims dimensions @a dims.
 **
 ** @param ndims number of dimensions.
 ** @param dims dimensions.
 ** @param subs subscript to advance.
 **/

VL_INLINE void
adv(int ndims, int const *dims, int *subs)
{
  int d = 0 ;
  while(d < ndims) {
    if( ++subs[d]  < dims[d] ) return ;
    subs[d++] = 0 ;
  }
}

/** -------------------------------------------------------------------
 ** @brief Climb the region forest to reach aa root
 **
 ** The function climbs the regions forest @a r starting from the node
 ** @a idx to the corresponding root.
 **
 ** To speed-up the operation, the function uses the
 ** VlMserReg::shortcut field to quickly jump to the root. After the
 ** root is reached, all the used shortcut are updated.
 **
 ** @param r regions' forest.
 ** @param idx stating node.
 ** @return index of the reached root.
 **/

VL_INLINE vl_uint
climb (VlMserReg* r, vl_uint idx)
{

  vl_uint prev_idx = idx ;
  vl_uint next_idx ;
  vl_uint root_idx ;

  /* move towards root to find it */
  while (1) {

    /* next jump to the root */
    next_idx = r [idx] .shortcut ;

    /* recycle shortcut to remember how we came here */
    r [idx] .shortcut = prev_idx ;

    /* stop if the root is found */
    if( next_idx == idx ) break ;

    /* next guy */
    prev_idx = idx ;
    idx      = next_idx ;
  }

  root_idx = idx ;

  /* move backward to update shortcuts */
  while (1) {

    /* get previously visited one */
    prev_idx = r [idx] .shortcut ;

    /* update shortcut to point to the new root */
    r [idx] .shortcut = root_idx ;

    /* stop if the first visited node is reached */
    if( prev_idx == idx ) break ;

    /* next guy */
    idx = prev_idx ;
  }

  return root_idx ;
}

/** -------------------------------------------------------------------
 ** @brief Create a new MSER filter
 **
 ** Initializes a new MSER filter for images of the specified
 ** dimensions. Images are @a ndims -dimensional arrays of dimensions
 ** @a dims.
 **
 ** @param ndims number of dimensions.
 ** @param dims  dimensions.
 **/
VL_EXPORT
VlMserFilt*
vl_mser_new (int ndims, int const* dims)
{
  VlMserFilt* f ;
  int *strides, k ;

  f = (VlMserFilt*) vl_calloc (sizeof(VlMserFilt), 1) ;

  f-> ndims   = ndims ;
  f-> dims    = (int*) vl_malloc (sizeof(int) * ndims) ;
  f-> subs    = (int*) vl_malloc (sizeof(int) * ndims) ;
  f-> dsubs   = (int*) vl_malloc (sizeof(int) * ndims) ;
  f-> strides = (int*) vl_malloc (sizeof(int) * ndims) ;

  /* shortcuts */
  strides = f-> strides ;

  /* copy dims to f->dims */
  for(k = 0 ; k < ndims ; ++k) {
    f-> dims [k] = dims [k] ;
  }

  /* compute strides to move into the N-dimensional image array */
  strides [0] = 1 ;
  for(k = 1 ; k < ndims ; ++k) {
    strides [k] = strides [k-1] * dims [k-1] ;
  }

  /* total number of pixels */
  f-> nel = strides [ndims-1] * dims [ndims-1] ;

  /* dof of ellipsoids */
  f-> dof = ndims * (ndims + 1) / 2 + ndims ;

  /* more buffers */
  f-> perm   = (vl_uint*) vl_malloc (sizeof(vl_uint)   * f-> nel) ;
  f-> joins  = (vl_uint*) vl_malloc (sizeof(vl_uint)   * f-> nel) ;
  f-> r      = (VlMserReg*) vl_malloc (sizeof(VlMserReg) * f-> nel) ;

  f-> er     = 0 ;
  f-> rer    = 0 ;
  f-> mer    = 0 ;
  f-> rmer   = 0 ;
  f-> ell    = 0 ;
  f-> rell   = 0 ;

  /* other parameters */
  f-> delta         = 5 ;
  f-> max_area      = 0.75 ;
  f-> min_area      = 3.0 / f-> nel ;
  f-> max_variation = 0.25 ;
  f-> min_diversity = 0.2 ;

  return f ;
}

/** -------------------------------------------------------------------
 ** @brief Delete MSER filter
 **
 ** The function releases the MSER filter @a f and all its resources.
 **
 ** @param f MSER filter to be deleted.
 **/
VL_EXPORT
void
vl_mser_delete (VlMserFilt* f)
{
  if(f) {
    if(f-> acc   )  vl_free( f-> acc    ) ;
    if(f-> ell   )  vl_free( f-> ell    ) ;

    if(f-> er    )  vl_free( f-> er     ) ;
    if(f-> r     )  vl_free( f-> r      ) ;
    if(f-> joins )  vl_free( f-> joins  ) ;
    if(f-> perm  )  vl_free( f-> perm   ) ;

    if(f-> strides) vl_free( f-> strides) ;
    if(f-> dsubs  ) vl_free( f-> dsubs  ) ;
    if(f-> subs   ) vl_free( f-> subs   ) ;
    if(f-> dims   ) vl_free( f-> dims   ) ;

    if(f-> mer    ) vl_free( f-> mer    ) ;
    vl_free (f) ;
  }
}


/** -------------------------------------------------------------------
 ** @brief Process image
 **
 ** The functions calculates the Maximally Stable Extremal Regions
 ** (MSERs) of image @a im using the MSER filter @a f.
 **
 ** The filter @a f must have been initialized to be compatible with
 ** the dimensions of @a im.
 **
 ** @param f MSER filter.
 ** @param im image data.
 **/
VL_EXPORT
void
vl_mser_process (VlMserFilt* f, vl_mser_pix const* im)
{
  /* shortcuts */
  vl_uint        nel     = f-> nel  ;
  vl_uint       *perm    = f-> perm ;
  vl_uint       *joins   = f-> joins ;
  int            ndims   = f-> ndims ;
  int           *dims    = f-> dims ;
  int           *subs    = f-> subs ;
  int           *dsubs   = f-> dsubs ;
  int           *strides = f-> strides ;
  VlMserReg     *r       = f-> r ;
  VlMserExtrReg *er      = f-> er ;
  vl_uint       *mer     = f-> mer ;
  int            delta   = f-> delta ;

  int njoins = 0 ;
  int ner    = 0 ;
  int nmer   = 0 ;
  int nbig   = 0 ;
  int nsmall = 0 ;
  int nbad   = 0 ;
  int ndup   = 0 ;

  int i, j, k ;

  /* delete any previosuly computed ellipsoid */
  f-> nell = 0 ;

  /* -----------------------------------------------------------------
   *                                          Sort pixels by intensity
   * -------------------------------------------------------------- */

  {
    vl_uint buckets [ VL_MSER_PIX_MAXVAL ] ;

    /* clear buckets */
    memset (buckets, 0, sizeof(vl_uint) * VL_MSER_PIX_MAXVAL ) ;

    /* compute bucket size (how many pixels for each intensity
       value) */
    for(i = 0 ; i < (int) nel ; ++i) {
      vl_mser_pix v = im [i] ;
      ++ buckets [v] ;
    }

    /* cumulatively add bucket sizes */
    for(i = 1 ; i < VL_MSER_PIX_MAXVAL ; ++i) {
      buckets [i] += buckets [i-1] ;
    }

    /* empty buckets computing pixel ordering */
    for(i = nel ; i >= 1 ; ) {
      vl_mser_pix v = im [ --i ] ;
      vl_uint j = -- buckets [v] ;
      perm [j] = i ;
    }
  }

  /* initialize the forest with all void nodes */
  for(i = 0 ; i < (int) nel ; ++i) {
    r [i] .parent = VL_MSER_VOID_NODE ;
  }

  /* -----------------------------------------------------------------
   *                        Compute regions and count extremal regions
   * -------------------------------------------------------------- */
  /*
     In the following:

     idx    : index of the current pixel
     val    : intensity of the current pixel
     r_idx  : index of the root of the current pixel
     n_idx  : index of the neighbors of the current pixel
     nr_idx : index of the root of the neighbor of the current pixel

  */

  /* process each pixel by increasing intensity */
  for(i = 0 ; i < (int) nel ; ++i) {

    /* pop next node xi */
    vl_uint     idx = perm [i] ;
    vl_mser_pix val = im [idx] ;
    vl_uint     r_idx ;

    /* add the pixel to the forest as a root for now */
    r [idx] .parent   = idx ;
    r [idx] .shortcut = idx ;
    r [idx] .area     = 1 ;
    r [idx] .height   = 1 ;

    r_idx = idx ;

    /* convert the index IDX into the subscript SUBS; also initialize
       DSUBS to (-1,-1,...,-1) */
    {
      vl_uint temp = idx ;
      for(k = ndims - 1 ; k >= 0 ; --k) {
        dsubs [k] = -1 ;
        subs  [k] = temp / strides [k] ;
        temp      = temp % strides [k] ;
      }
    }

    /* examine the neighbors of the current pixel */
    while (1) {
      vl_uint n_idx = 0 ;
      vl_bool good = 1 ;

      /*
         Compute the neighbor subscript as NSUBS+SUB, the
         corresponding neighbor index NINDEX and check that the
         neighbor is within the image domain.
      */
      for(k = 0 ; k < ndims && good ; ++k) {
        int temp  = dsubs [k] + subs [k] ;
        good     &= (0 <= temp) && (temp < dims [k]) ;
        n_idx    += temp * strides [k] ;
      }

      /*
         The neighbor should be processed if the following conditions
         are met:

         1. The neighbor is within image boundaries.

         2. The neighbor is indeed different from the current node
            (the opposite happens when DSUB=(0,0,...,0)).

         3. The neighbor is already in the forest, meaning that it has
            already been processed.
      */
      if (good &&
          n_idx != idx &&
          r [n_idx] .parent != VL_MSER_VOID_NODE ) {

        vl_mser_pix nr_val = 0 ;
        vl_uint     nr_idx = 0 ;
        int         hgt   = r [ r_idx] .height ;
        int         n_hgt = r [nr_idx] .height ;

        /*
          Now we join the two subtrees rooted at

           R_IDX = ROOT(  IDX)
          NR_IDX = ROOT(N_IDX).

          Note that R_IDX = ROOT(IDX) might change as we process more
          neighbors, so we need keep updating it.
        */

         r_idx = climb(r,   idx) ;
        nr_idx = climb(r, n_idx) ;

        /*
          At this point we have three possibilities:

          (A) ROOT(IDX) == ROOT(NR_IDX). In this case the two trees
              have already been joined and we do not do anything.

          (B) I(ROOT(IDX)) == I(ROOT(NR_IDX)). In this case the pixel
              IDX is extending an extremal region with the same
              intensity value. Since ROOT(NR_IDX) will NOT be an
              extremal region of the full image, ROOT(IDX) can be
              safely added as children of ROOT(NR_IDX) if this
              reduces the height according to the union rank
              heuristic.

          (C) I(ROOT(IDX)) > I(ROOT(NR_IDX)). In this case the pixel
              IDX is starting a new extremal region. Thus ROOT(NR_IDX)
              WILL be an extremal region of the final image and the
              only possibility is to add ROOT(NR_IDX) as children of
              ROOT(IDX), which becomes parent.
        */

        if( r_idx != nr_idx ) { /* skip if (A) */

          nr_val = im [nr_idx] ;

          if( nr_val == val && hgt < n_hgt ) {

            /* ROOT(IDX) becomes the child */
            r [r_idx]  .parent   = nr_idx ;
            r [r_idx]  .shortcut = nr_idx ;
            r [nr_idx] .area    += r [r_idx] .area ;
            r [nr_idx] .height   = VL_MAX(n_hgt, hgt+1) ;

            joins [njoins++] = r_idx ;

          } else {

            /* cases ROOT(IDX) becomes the parent */
            r [nr_idx] .parent   = r_idx ;
            r [nr_idx] .shortcut = r_idx ;
            r [r_idx]  .area    += r [nr_idx] .area ;
            r [r_idx]  .height   = VL_MAX(hgt, n_hgt + 1) ;

            joins [njoins++] = nr_idx ;

            /* count if extremal */
            if (nr_val != val) ++ ner ;

          } /* check b vs c */
        } /* check a vs b or c */
      } /* neighbor done */

      /* move to next neighbor */
      k = 0 ;
      while(++ dsubs [k] > 1) {
        dsubs [k++] = -1 ;
        if(k == ndims) goto done_all_neighbors ;
      }
    } /* next neighbor */
  done_all_neighbors : ;
  } /* next pixel */

  /* the last root is extremal too */
  ++ ner ;

  /* save back */
  f-> njoins = njoins ;

  f-> stats. num_extremal = ner ;

  /* -----------------------------------------------------------------
   *                                          Extract extremal regions
   * -------------------------------------------------------------- */

  /*
     Extremal regions are extracted and stored into the array ER.  The
     structure R is also updated so that .SHORTCUT indexes the
     corresponding extremal region if any (otherwise it is set to
     VOID).
  */

  /* make room */
  if (f-> rer < ner) {
    if (er) vl_free (er) ;
<<<<<<< HEAD
    f->er  = er = (VlMserExtrReg*) vl_malloc (sizeof(VlMserExtrReg) * ner) ;
    f->rer = ner ;      
=======
    f->er  = er = vl_malloc (sizeof(VlMserExtrReg) * ner) ;
    f->rer = ner ;
>>>>>>> 38a03e12
  } ;

  /* save back */
  f-> nmer = ner ;

  /* count again */
  ner = 0 ;

  /* scan all regions Xi */
  for(i = 0 ; i < (int) nel ; ++i) {

    /* pop next node xi */
    vl_uint     idx = perm [i] ;

    vl_mser_pix val   = im [idx] ;
    vl_uint     p_idx = r  [idx] .parent ;
    vl_mser_pix p_val = im [p_idx] ;

    /* is extremal ? */
    vl_bool is_extr = (p_val > val) || idx == p_idx ;

    if( is_extr ) {

      /* if so, add it */
      er [ner] .index      = idx ;
      er [ner] .parent     = ner ;
      er [ner] .value      = im [idx] ;
      er [ner] .area       = r  [idx] .area ;

      /* link this region to this extremal region */
      r [idx] .shortcut = ner ;

      /* increase count */
      ++ ner ;
    } else {
      /* link this region to void */
      r [idx] .shortcut =   VL_MSER_VOID_NODE ;
    }
  }

  /* -----------------------------------------------------------------
   *                                   Link extremal regions in a tree
   * -------------------------------------------------------------- */

  for(i = 0 ; i < ner ; ++i) {

    vl_uint idx = er [i] .index ;

    do {
      idx = r[idx] .parent ;
    } while (r[idx] .shortcut == VL_MSER_VOID_NODE) ;

    er[i] .parent   = r[idx] .shortcut ;
    er[i] .shortcut = i ;
  }

  /* -----------------------------------------------------------------
   *                            Compute variability of +DELTA branches
   * -------------------------------------------------------------- */
  /* For each extremal region Xi of value VAL we look for the biggest
   * parent that has value not greater than VAL+DELTA. This is dubbed
   * `top parent'. */

  for(i = 0 ; i < ner ; ++i) {

    /* Xj is the current region the region and Xj are the parents */
    int     top_val = er [i] .value + delta ;
    int     top     = er [i] .shortcut ;

    /* examine all parents */
    while (1) {
      int next     = er [top]  .parent ;
      int next_val = er [next] .value ;

      /* Break if:
       * - there is no node above the top or
       * - the next node is above the top value.
       */
      if (next == top || next_val > top_val) break ;

      /* so next could be the top */
      top = next ;
    }

    /* calculate branch variation */
    {
      int area     = er [i  ] .area ;
      int area_top = er [top] .area ;
      er [i] .variation  = (float) (area_top - area) / area ;
      er [i] .max_stable = 1 ;
    }

    /* Optimization: since extremal regions are processed by
     * increasing intensity, all next extremal regions being processed
     * have value at least equal to the one of Xi. If any of them has
     * parent the parent of Xi (this comprises the parent itself), we
     * can safely skip most intermediate node along the branch and
     * skip directly to the top to start our search. */
    {
      int parent = er [i] .parent ;
      int curr   = er [parent] .shortcut ;
      er [parent] .shortcut =  VL_MAX (top, curr) ;
    }
  }

  /* -----------------------------------------------------------------
   *                                  Select maximally stable branches
   * -------------------------------------------------------------- */

  nmer = ner ;
  for(i = 0 ; i < ner ; ++i) {
    vl_uint    parent = er [i     ] .parent ;
    vl_mser_pix   val = er [i     ] .value ;
    float     var = er [i     ] .variation ;
    vl_mser_pix p_val = er [parent] .value ;
    float   p_var = er [parent] .variation ;
    vl_uint     loser ;

    /*
       Notice that R_parent = R_{l+1} only if p_val = val + 1. If not,
       this and the parent region coincide and there is nothing to do.
    */
    if(p_val > val + 1) continue ;

    /* decide which one to keep and put that in loser */
    if(var < p_var) loser = parent ; else loser = i ;

    /* make loser NON maximally stable */
    if(er [loser] .max_stable) {
      -- nmer ;
      er [loser] .max_stable = 0 ;
    }
  }

  f-> stats. num_unstable = ner - nmer ;

  /* -----------------------------------------------------------------
   *                                                 Further filtering
   * -------------------------------------------------------------- */
  /* It is critical for correct duplicate detection to remove regions
   * from the bottom (smallest one first).                          */
  {
    float max_area = (float) f-> max_area * nel ;
    float min_area = (float) f-> min_area * nel ;
    float max_var  = (float) f-> max_variation ;
    float min_div  = (float) f-> min_diversity ;

    /* scan all extremal regions (intensity value order) */
    for(i = ner-1 ; i >= 0L  ; --i) {

      /* process only maximally stable extremal regions */
      if (! er [i] .max_stable) continue ;

      if (er [i] .variation >= max_var ) { ++ nbad ;   goto remove ; }
      if (er [i] .area      >  max_area) { ++ nbig ;   goto remove ; }
      if (er [i] .area      <  min_area) { ++ nsmall ; goto remove ; }

      /*
       * Remove duplicates
       */
      if (min_div < 1.0) {
        vl_uint   parent = er [i] .parent ;
        int       area, p_area ;
        float div ;

        /* check all but the root mser */
        if((int) parent != i) {

          /* search for the maximally stable parent region */
          while(! er [parent] .max_stable) {
            vl_uint next = er [parent] .parent ;
            if(next == parent) break ;
            parent = next ;
          }

          /* Compare with the parent region; if the current and parent
           * regions are too similar, keep only the parent. */
          area    = er [i]      .area ;
          p_area  = er [parent] .area ;
          div     = (float) (p_area - area) / (float) p_area ;

          if (div < min_div) { ++ ndup ; goto remove ; }
        } /* remove dups end */

      }
      continue ;
    remove :
      er [i] .max_stable = 0 ;
      -- nmer ;
    } /* check next region */

    f-> stats .num_abs_unstable = nbad ;
    f-> stats .num_too_big      = nbig ;
    f-> stats .num_too_small    = nsmall ;
    f-> stats .num_duplicates   = ndup ;
  }
  /* -----------------------------------------------------------------
   *                                                   Save the result
   * -------------------------------------------------------------- */

  /* make room */
  if (f-> rmer < nmer) {
    if (mer) vl_free (mer) ;
<<<<<<< HEAD
    f->mer  = mer = (vl_uint*) vl_malloc( sizeof(vl_uint) * nmer) ;
    f->rmer = nmer ;      
=======
    f->mer  = mer = vl_malloc( sizeof(vl_uint) * nmer) ;
    f->rmer = nmer ;
>>>>>>> 38a03e12
  }

  /* save back */
  f-> nmer = nmer ;

  j = 0 ;
  for (i = 0 ; i < ner ; ++i) {
    if (er [i] .max_stable) mer [j++] = er [i] .index ;
  }
}

/** -------------------------------------------------------------------
 ** @brief Fit ellipsoids
 **
 ** @param f MSER filter.
 **
 ** @sa @ref mser-ell
 **/

VL_EXPORT
void
vl_mser_ell_fit (VlMserFilt* f)
{
  /* shortcuts */
  int                nel = f-> nel ;
  int                dof = f-> dof ;
  int              *dims = f-> dims ;
  int              ndims = f-> ndims ;
  int              *subs = f-> subs ;
  int             njoins = f-> njoins ;
  vl_uint         *joins = f-> joins ;
  VlMserReg           *r = f-> r ;
  vl_uint           *mer = f-> mer ;
  int               nmer = f-> nmer ;
  vl_mser_acc       *acc = f-> acc ;
  vl_mser_acc       *ell = f-> ell ;

  int d, index, i, j ;

  /* already fit ? */
  if (f->nell == f->nmer) return ;

  /* make room */
  if (f->rell < f->nmer) {
    if (f->ell) vl_free (f->ell) ;
    f->ell  = (float*) vl_malloc (sizeof(float) * f->nmer * f->dof) ;
    f->rell = f-> nmer ;
  }

  if (f->acc == 0) {
    f->acc = (float*) vl_malloc (sizeof(float) * f->nel) ;
  }

  acc = f-> acc ;
  ell = f-> ell ;

  /* -----------------------------------------------------------------
   *                                                 Integrate moments
   * -------------------------------------------------------------- */

  /* for each dof */
  for(d = 0 ; d < f->dof ; ++d) {

    /* start from the upper-left pixel (0,0,...,0) */
    memset (subs, 0, sizeof(int) * ndims) ;

    /* step 1: fill acc pretending that each region has only one pixel */
    if(d < ndims) {
      /* 1-order ................................................... */

      for(index = 0 ; index < nel ; ++ index) {
        acc [index] = subs [d] ;
        adv(ndims, dims, subs) ;
      }
    }
    else {
      /* 2-order ................................................... */

      /* map the dof d to a second order moment E[x_i x_j] */
      i = d - ndims ;
      j = 0 ;
      while(i > j) {
        i -= j + 1 ;
        j ++ ;
      }
      /* initialize acc with  x_i * x_j */
      for(index = 0 ; index < nel ; ++ index){
        acc [index] = subs [i] * subs [j] ;
        adv(ndims, dims, subs) ;
      }
    }

    /* step 2: integrate */
    for(i = 0 ; i < njoins ; ++i) {
      vl_uint index  = joins [i] ;
      vl_uint parent = r [index] .parent ;
      acc [parent] += acc [index] ;
    }

    /* step 3: save back to ellpises */
    for(i = 0 ; i < nmer ; ++i) {
      vl_uint idx = mer [i] ;
      ell [d + dof*i] = acc [idx] ;
    }

  }  /* next dof */

  /* -----------------------------------------------------------------
   *                                           Compute central moments
   * -------------------------------------------------------------- */

  for(index = 0 ; index < nmer ; ++index) {
    float  *pt  = ell + index * dof ;
    vl_uint    idx  = mer [index] ;
    float  area = r [idx] .area ;

    for(d = 0 ; d < dof ; ++d) {

      pt [d] /= area ;

      if(d >= ndims) {
        /* remove squared mean from moment to get variance */
        i = d - ndims ;
        j = 0 ;
        while(i > j) {
          i -= j + 1 ;
          j ++ ;
        }
        pt [d] -= pt [i] * pt [j] ;
      }

    }
  }

  /* save back */
  f-> nell = nmer ;
}<|MERGE_RESOLUTION|>--- conflicted
+++ resolved
@@ -643,13 +643,8 @@
   /* make room */
   if (f-> rer < ner) {
     if (er) vl_free (er) ;
-<<<<<<< HEAD
-    f->er  = er = (VlMserExtrReg*) vl_malloc (sizeof(VlMserExtrReg) * ner) ;
-    f->rer = ner ;      
-=======
     f->er  = er = vl_malloc (sizeof(VlMserExtrReg) * ner) ;
     f->rer = ner ;
->>>>>>> 38a03e12
   } ;
 
   /* save back */
@@ -853,13 +848,8 @@
   /* make room */
   if (f-> rmer < nmer) {
     if (mer) vl_free (mer) ;
-<<<<<<< HEAD
-    f->mer  = mer = (vl_uint*) vl_malloc( sizeof(vl_uint) * nmer) ;
-    f->rmer = nmer ;      
-=======
     f->mer  = mer = vl_malloc( sizeof(vl_uint) * nmer) ;
     f->rmer = nmer ;
->>>>>>> 38a03e12
   }
 
   /* save back */
