/** @file     dhog.h
 ** @author   Andrea Vedaldi
 ** @brief    Dense Feature Transform (DHOG)
 **/

/* AUTORIGHTS
 Copyright 2007 (c) Andrea Vedaldi and Brian Fulkerson
 
 This file is part of VLFeat, available in the terms of the GNU
 General Public License version 2.
 */

#ifndef VL_DHOG_H 
#define VL_DHOG_H 

#include "generic.h"

/** @brief DHOG keypoint */
typedef struct VlDhogKeypoint_
{
  double x ; /**< x coordinate */
  double y ; /**< y coordinate */
  double s ; /**< scale */
  double norm ; /**< norm */
} VlDhogKeypoint ;

/** @brief DHOG filter */
typedef struct VlDhogFilter_ 
{  
  int width ;            /**< image width */
  int height ;           /**< image height */
  int sampling_step ;    /**< downsampling step */
  int bin_size ;         /**< spatial bin size (in pixels) */
  int fast ;             /**< be fast but more approximated */

  int dwidth ;           /**< downsampled width */
  int dheight ;          /**< downsampled height */
  
  float **hist ;         /**< dense histograms */
  float *tmp ;           /**< temporary buffer */
  float *tmp2 ;          /**< temporary buffer */
  float *descr ;         /**< descriptors */
  VlDhogKeypoint *keys ; /**< keypoints */
  int nkeys ;            /**< number of keypoints */
}  VlDhogFilter ;

VL_EXPORT VlDhogFilter *vl_dhog_new (int width, int height, int sampling_step, int bin_size) ;
VL_EXPORT void vl_dhog_delete (VlDhogFilter *f) ;
VL_EXPORT void vl_dhog_process (VlDhogFilter *f, float const* im, vl_bool fast) ;

/** @name Retrieving data and parameters
 ** @{
 **/
VL_INLINE float          *vl_dhog_get_descriptors   (VlDhogFilter *f) ;
VL_INLINE int             vl_dhog_get_keypoint_num  (VlDhogFilter *f) ;
VL_INLINE VlDhogKeypoint *vl_dhog_get_keypoints     (VlDhogFilter *f) ;
<<<<<<< HEAD
VL_INLINE void            vl_dhog_transpose_descriptor (float* dst, float const* src) ;
=======
VL_INLINE void           vl_dhog_transpose_descriptor (float* dst, float const* src) ;

>>>>>>> 41977369
/** @} */

/** ------------------------------------------------------------------
 ** @brief Get descriptors.
 ** @param f DHOG filter.
 ** @return descriptors.
 **/

float *
vl_dhog_get_descriptors (VlDhogFilter *f)
{
  return f->descr ;
}

/** ------------------------------------------------------------------
 ** @brief Get keypoints
 ** @param f DHOG filter.
 **/

VlDhogKeypoint *
vl_dhog_get_keypoints (VlDhogFilter *f)
{
  return f->keys ;
}

/** ------------------------------------------------------------------
 ** @brief Get number of keypoints
 ** @param f DHOG filter.
 **/

int
vl_dhog_get_keypoint_num (VlDhogFilter *f)
{
  return f->nkeys ;
}


/** ------------------------------------------------------------------
 ** @brief Transpose descriptor
 **
 ** @param dst destination buffer.
 ** @param src source buffer.
 **
 ** The function writes to @a dst the transpose of the SIFT descriptor
 ** @a src. Let <code>I</code> be an image. The transpose operator
 ** satisfies the equation
 ** <code>transpose(dhog(I,x,y)) = dhog(transpose(I),y,x)</code>
 **/

VL_INLINE void 
vl_dhog_transpose_descriptor (float* dst, float const* src) 
{
  int const BO = 8 ;  /* number of orientation bins */
  int const BP = 4 ;  /* number of spatial bins     */
  int i, j, t ;
 
<<<<<<< HEAD
=======
  /*
>>>>>>> 41977369
  for (j = 0 ; j < BP ; ++j) {
    for (i = 0 ; i < BP ; ++i) {
      int o  = BO * i + BP*BO * j  ;
      int op = BO * j + BP*BO * i ;      
      for (t = 0 ; t < BO ; ++t) 
        dst [op+((BO/4+BO) -t)%BO] = src [o+t] ;
    }
  }
   */
  
  for (j = 0 ; j < BP ; ++j) {
    for (i = 0 ; i < BP ; ++i) {
      int o  = BO * i + BP*BO * j  ;
      int op = BO * j + BP*BO * i ;      
      for (t = 0 ; t < BO ; ++t) 
        dst [op+((BO/4+BO) -t)%BO] = src [o+t] ;
    }
  }
}

/*  VL_DHOG_H */
#endif<|MERGE_RESOLUTION|>--- conflicted
+++ resolved
@@ -54,12 +54,7 @@
 VL_INLINE float          *vl_dhog_get_descriptors   (VlDhogFilter *f) ;
 VL_INLINE int             vl_dhog_get_keypoint_num  (VlDhogFilter *f) ;
 VL_INLINE VlDhogKeypoint *vl_dhog_get_keypoints     (VlDhogFilter *f) ;
-<<<<<<< HEAD
 VL_INLINE void            vl_dhog_transpose_descriptor (float* dst, float const* src) ;
-=======
-VL_INLINE void           vl_dhog_transpose_descriptor (float* dst, float const* src) ;
-
->>>>>>> 41977369
 /** @} */
 
 /** ------------------------------------------------------------------
@@ -115,20 +110,6 @@
   int const BO = 8 ;  /* number of orientation bins */
   int const BP = 4 ;  /* number of spatial bins     */
   int i, j, t ;
- 
-<<<<<<< HEAD
-=======
-  /*
->>>>>>> 41977369
-  for (j = 0 ; j < BP ; ++j) {
-    for (i = 0 ; i < BP ; ++i) {
-      int o  = BO * i + BP*BO * j  ;
-      int op = BO * j + BP*BO * i ;      
-      for (t = 0 ; t < BO ; ++t) 
-        dst [op+((BO/4+BO) -t)%BO] = src [o+t] ;
-    }
-  }
-   */
   
   for (j = 0 ; j < BP ; ++j) {
     for (i = 0 ; i < BP ; ++i) {
